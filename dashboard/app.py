"""
Main Dash application for multi-page economic simulation dashboard
"""

import logging
import dash
from dash import page_container
import dash_bootstrap_components as dbc

import config
from simulation.economy_model import EconomyModel

LOGGER = logging.getLogger(__name__)


def create_dashboard():
    """Create and configure the multi-page Dash application"""

    app = dash.Dash(
        __name__,
        external_stylesheets=[dbc.themes.BOOTSTRAP],
        suppress_callback_exceptions=True,
        use_pages=True  # Enable multi-page support
    )

    app.layout = create_layout()

    return app


def create_layout():
    """Create the main application layout with navigation"""

    return dbc.Container([
<<<<<<< HEAD
        # Navigation Bar
        dbc.NavbarSimple(
            children=[
                dbc.NavItem(dbc.NavLink("Simulation", href="/")),
                dbc.NavItem(dbc.NavLink("Validation", href="/validation")),
                dbc.NavItem(dbc.NavLink("News Insights", href="/news")),
            ],
            brand="EconoSphere - Macroeconomic Simulator",
            brand_href="/",
            color="primary",
            dark=True,
            className="mb-4",
            fluid=True,
        ),
=======
        # Header
        dbc.Row([
            dbc.Col([
                html.H1("MacroEcon Simulator", className="text-center mb-4 mt-4"),
                html.P(
                    "Agent-based economic simulation with real-time policy controls",
                    className="text-center text-muted mb-2"
                ),
                dbc.Alert(
                    calibration_banner(),
                    color="info",
                    className="text-center mx-auto",
                    dismissable=False,
                )
            ], width=12)
        ]),

        # Control Panel
        dbc.Row([
            dbc.Col([
                dbc.Card([
                    dbc.CardHeader(html.H4("Policy Controls")),
                    dbc.CardBody([
                        # Tax Rate (VAT)
                        html.Label("VAT Rate (%)", className="fw-bold"),
                        dcc.Slider(
                            id='tax-rate-slider',
                            min=0,
                            max=50,
                            step=1,
                            value=config.INITIAL_VAT_RATE * 100,
                            marks={i: f'{i}%' for i in range(0, 51, 10)},
                            tooltip={"placement": "bottom", "always_visible": True}
                        ),
                        html.Br(),

                        # Interest Rate
                        html.Label("Interest Rate (%)", className="fw-bold mt-3"),
                        dcc.Slider(
                            id='interest-rate-slider',
                            min=0,
                            max=10,
                            step=0.25,
                            value=config.INITIAL_INTEREST_RATE * 100,
                            marks={i: f'{i}%' for i in range(0, 11, 2)},
                            tooltip={"placement": "bottom", "always_visible": True}
                        ),
                        html.Br(),

                        # Welfare Payment
                        html.Label("Welfare Payment ($)", className="fw-bold mt-3"),
                        dcc.Slider(
                            id='welfare-slider',
                            min=0,
                            max=2000,
                            step=100,
                            value=config.INITIAL_WELFARE_PAYMENT,
                            marks={i: f'${i}' for i in range(0, 2001, 500)},
                            tooltip={"placement": "bottom", "always_visible": True}
                        ),
                        html.Br(),

                        # Government Spending
                        html.Label("Government Spending ($)", className="fw-bold mt-3"),
                        dcc.Slider(
                            id='govt-spending-slider',
                            min=0,
                            max=50000,
                            step=1000,
                            value=config.INITIAL_GOVT_SPENDING,
                            marks={i: f'${i//1000}k' for i in range(0, 50001, 10000)},
                            tooltip={"placement": "bottom", "always_visible": True}
                        ),
                        html.Br(),

                        # Control Buttons
                        html.Div([
                            dbc.Button("Start Simulation", id="start-btn", color="success", className="me-2"),
                            dbc.Button("Pause", id="pause-btn", color="warning", className="me-2"),
                            dbc.Button("Reset", id="reset-btn", color="danger", className="me-2"),
                        ], className="mt-4"),

                        html.Div([
                            dbc.Button("Trigger Recession", id="recession-btn", color="dark", className="me-2 mt-2"),
                            dbc.Button("Trigger Inflation", id="inflation-btn", color="dark", className="mt-2"),
                        ]),

                        # Auto Policy Toggle
                        html.Div([
                            dbc.Checklist(
                                options=[{"label": "Enable Auto Monetary Policy (Taylor Rule)", "value": 1}],
                                value=[],
                                id="auto-policy-toggle",
                                className="mt-3"
                            )
                        ])
                    ])
                ])
            ], width=4),

            # Main Charts
            dbc.Col([
                dbc.Card([
                    dbc.CardHeader(html.H4("Economic Indicators")),
                    dbc.CardBody([
                        dcc.Graph(id='gdp-chart'),
                        dcc.Graph(id='unemployment-chart'),
                        dcc.Graph(id='inflation-chart'),
                        dcc.Graph(id='inequality-chart'),
                    ])
                ])
            ], width=8)
        ], className="mb-4"),

        # Additional Metrics
        dbc.Row([
            dbc.Col([
                dbc.Card([
                    dbc.CardHeader(html.H4("Current Snapshot")),
                    dbc.CardBody([
                        html.Div(id='current-metrics', className="row gy-2"),
                        calibration_snapshot()
                    ])
                ])
            ])
        ]),

        # AI Narrative Section
        dbc.Row([
            dbc.Col([
                dbc.Card([
                    dbc.CardHeader([
                        html.H4("📰 Economic News Feed", style={'display': 'inline-block'}),
                        html.Span(id='narrative-counter', style={'marginLeft': '20px', 'fontSize': '14px', 'color': '#666'})
                    ]),
                    dbc.CardBody([
                        html.Div(id='ai-narrative', style={'minHeight': '100px'}, children=[
                            html.P("AI narratives will appear here when you trigger a recession or inflation crisis.",
                                   style={'fontSize': '15px', 'color': '#666', 'fontStyle': 'italic', 'textAlign': 'center', 'padding': '20px'})
                        ])
                    ])
                ], className="mt-3")
            ])
        ]),

        # Hidden components for state management
        dcc.Interval(
            id='interval-component',
            interval=config.UPDATE_INTERVAL,
            n_intervals=0,
            disabled=True
        ),
        dcc.Store(id='simulation-state', data={'running': False, 'step': 0})

    ], fluid=True)


def register_callbacks(app):
    """Register all callbacks for interactivity"""

    @app.callback(
        Output('simulation-state', 'data'),
        Output('interval-component', 'disabled'),
        Input('start-btn', 'n_clicks'),
        Input('pause-btn', 'n_clicks'),
        Input('reset-btn', 'n_clicks'),
        Input('recession-btn', 'n_clicks'),
        Input('inflation-btn', 'n_clicks'),
        State('simulation-state', 'data'),
        prevent_initial_call=True
    )
    def control_simulation(start, pause, reset, recession, inflation, state):
        """Control simulation state"""
        global simulation

        ctx = dash.callback_context
        if not ctx.triggered:
            return state, True

        button_id = ctx.triggered[0]['prop_id'].split('.')[0]

        if button_id == 'start-btn':
            if simulation is None:
                simulation = EconomyModel()
            state['running'] = True
            return state, False

        elif button_id == 'pause-btn':
            state['running'] = False
            return state, True

        elif button_id == 'reset-btn':
            simulation = EconomyModel()
            state['running'] = False
            state['step'] = 0
            return state, True

        elif button_id == 'recession-btn':
            if simulation:
                simulation.trigger_crisis('recession')
            return state, state.get('running', False) == False

        elif button_id == 'inflation-btn':
            if simulation:
                simulation.trigger_crisis('inflation')
            return state, state.get('running', False) == False

        return state, True

    @app.callback(
        Output('gdp-chart', 'figure'),
        Output('unemployment-chart', 'figure'),
        Output('inflation-chart', 'figure'),
        Output('inequality-chart', 'figure'),
        Output('current-metrics', 'children'),
        Output('ai-narrative', 'children'),
        Output('narrative-counter', 'children'),
        Input('interval-component', 'n_intervals'),
        Input('tax-rate-slider', 'value'),
        Input('interest-rate-slider', 'value'),
        Input('welfare-slider', 'value'),
        Input('govt-spending-slider', 'value'),
        Input('auto-policy-toggle', 'value'),
        State('simulation-state', 'data')
    )
    def update_simulation(n, tax_rate, interest_rate, welfare, govt_spending, auto_policy, state):
        """Update simulation and charts"""
        global simulation

        # Initialize if needed
        if simulation is None:
            simulation = EconomyModel()

        # Update policies
        simulation.set_tax_rate(tax_rate / 100)
        simulation.set_interest_rate(interest_rate / 100)
        simulation.set_welfare_payment(welfare)
        simulation.set_govt_spending(govt_spending)
        simulation.enable_auto_monetary_policy(len(auto_policy) > 0)

        # Run one step if simulation is running
        current_metrics = None
        if state.get('running', False):
            current_metrics = simulation.step()

        # Get history
        history = simulation.metrics.get_history()
        steps = list(range(len(history['gdp'])))

        # Create charts
        gdp_fig = go.Figure()
        gdp_fig.add_trace(go.Scatter(x=steps, y=history['gdp'], mode='lines', name='GDP'))
        gdp_fig.update_layout(title='GDP Over Time', xaxis_title='Time Step', yaxis_title='GDP ($)')

        unemployment_fig = go.Figure()
        unemployment_fig.add_trace(go.Scatter(x=steps, y=history['unemployment'], mode='lines', name='Unemployment', line=dict(color='red')))
        unemployment_fig.update_layout(title='Unemployment Rate', xaxis_title='Time Step', yaxis_title='Rate (%)')

        inflation_fig = go.Figure()
        inflation_fig.add_trace(go.Scatter(x=steps, y=history['inflation'], mode='lines', name='Inflation', line=dict(color='orange')))
        inflation_fig.update_layout(title='Inflation Rate', xaxis_title='Time Step', yaxis_title='Rate (%)')

        inequality_fig = go.Figure()
        inequality_fig.add_trace(go.Scatter(x=steps, y=history['gini'], mode='lines', name='Gini Coefficient', line=dict(color='purple')))
        inequality_fig.update_layout(title='Wealth Inequality (Gini)', xaxis_title='Time Step', yaxis_title='Gini Coefficient')
>>>>>>> 59a4c4e8

        # Page Container (where individual pages are rendered)
        page_container

<<<<<<< HEAD
    ], fluid=True, className="p-0")
=======
        # AI Narrative display - get narrative history
        narrative_history = []

        LOGGER.info(f"Checking narrative sources: current_metrics={current_metrics is not None}, current={current is not None}, simulation={simulation is not None}")

        if current_metrics and 'narrative_history' in current_metrics:
            narrative_history = current_metrics['narrative_history']
            LOGGER.info(f"Found {len(narrative_history)} narratives in current_metrics")
        elif current and 'narrative_history' in current:
            narrative_history = current['narrative_history']
            LOGGER.info(f"Found {len(narrative_history)} narratives in current state")
        elif simulation and hasattr(simulation, 'narrative_history'):
            narrative_history = simulation.narrative_history
            LOGGER.info(f"Found {len(narrative_history)} narratives directly from simulation.narrative_history")
        else:
            LOGGER.warning(f"NO narrative_history found anywhere! current_metrics keys: {current_metrics.keys() if current_metrics else 'None'}, current keys: {current.keys() if current else 'None'}, simulation has attr: {hasattr(simulation, 'narrative_history') if simulation else 'None'}")

        if narrative_history and len(narrative_history) > 0:
            # Build list of narrative cards (newest first)
            narrative_cards = []
            for item in narrative_history:
                narrative_cards.append(
                    html.Div([
                        html.Div([
                            html.Strong(f"Step {item['step']}", style={'fontSize': '14px', 'color': '#0066cc'}),
                            html.Span(f" | {simulation.current_step - item['step']} steps ago",
                                     style={'fontSize': '12px', 'color': '#666', 'marginLeft': '10px'})
                        ], style={'marginBottom': '8px'}),
                        html.P(item['text'], style={'fontSize': '15px', 'lineHeight': '1.5', 'color': '#000', 'margin': '0'}),
                    ], style={
                        'padding': '15px',
                        'marginBottom': '10px',
                        'backgroundColor': '#ffffff',
                        'border': '1px solid #ddd',
                        'borderRadius': '5px',
                        'boxShadow': '0 2px 4px rgba(0,0,0,0.1)'
                    })
                )

            narrative_display = html.Div([
                html.Div([
                    html.Strong(f"{len(narrative_history)} Economic News Update(s)",
                               style={'fontSize': '16px', 'color': '#333'}),
                ], style={'marginBottom': '15px', 'paddingBottom': '10px', 'borderBottom': '2px solid #0066cc'}),
                html.Div(narrative_cards)
            ], style={'padding': '10px'})
            LOGGER.info(f"Returning narrative_display with {len(narrative_history)} items")
        else:
            narrative_display = html.Div([
                html.P("AI narratives will appear here when you trigger a recession or inflation crisis.",
                       style={'fontSize': '15px', 'color': '#666', 'fontStyle': 'italic'})
            ], style={'padding': '20px', 'textAlign': 'center'})
            LOGGER.info("Returning default narrative_display (no narratives)")

        # Add a counter to prove dynamic updates work
        counter_text = f"(Callback #{n} | Step {simulation.current_step} | History: {len(narrative_history)} items)"

        LOGGER.info(f"Callback returning: narrative_display type={type(narrative_display)}, counter={counter_text}")
        return gdp_fig, unemployment_fig, inflation_fig, inequality_fig, metrics_display, narrative_display, counter_text
>>>>>>> 59a4c4e8


if __name__ == '__main__':
    app = create_dashboard()
<<<<<<< HEAD
    app.run(debug=config.DEBUG_MODE, port=config.PORT)
=======
    app.run_server(debug=config.DEBUG_MODE, port=config.PORT)
# Helper ---------------------------------------------------------------------


def calibration_banner():
    """Return a banner showing calibration metadata."""
    source = getattr(config, "CALIBRATION_SOURCE", None)
    if source and not source.get("error"):
        country = source.get("country") or "Unknown"
        year = source.get("year") or "N/A"
        path = source.get("path")
        text = [f"Calibrated parameters loaded: {country} {year}"]
        if path:
            text.append(f"(source: {path})")
        return html.Span(" ".join(text))
    if source and source.get("error"):
        path = source.get("path")
        message = f"Calibration override failed to load ({path}); using built-in defaults."
        return html.Span(message)
    return html.Span(
        "Using built-in simulation defaults. Run scripts/calibrate_economy.py to load real-world parameters.",
        className="text-muted",
    )


def calibration_snapshot():
    """Render a snapshot of calibrated parameters and diagnostics."""
    params = getattr(config, "CALIBRATED_PARAMETERS", None)
    if not params:
        return dbc.Alert(
            "No calibration loaded – simulation is using default parameters.",
            color="light",
            className="mt-3 text-muted",
        )

    items = []

    def fmt_value(key, value):
        if value is None:
            return "—"
        if key == "unemployment_rate":
            return f"{value * 100:.1f}%"
        if key == "gdp_per_capita":
            return f"${value:,.0f}"
        return f"{value:.3f}"

    labels = [
        ("mpc", "MPC (household propensity)"),
        ("tfp_a", "Productivity (A)"),
        ("gamma", "Returns to scale (γ)"),
        ("depreciation", "Capital depreciation (δ)"),
        ("unemployment_rate", "Baseline unemployment"),
        ("gdp_per_capita", "GDP per capita"),
    ]

    for key, label in labels:
        items.append(
            dbc.ListGroupItem(
                [
                    html.Span(label),
                    html.Span(
                        fmt_value(key, params.get(key)),
                        className="fw-semibold",
                    ),
                ],
                className="d-flex justify-content-between align-items-center",
            )
        )

    diagnostics = getattr(config, "CALIBRATION_DIAGNOSTICS", {}) or {}
    diag_rows = []
    for key, diag in diagnostics.items():
        r2 = diag.get("r2")
        mae = diag.get("mae")
        if r2 is None and mae is None:
            continue
        diag_rows.append(
            html.Div(
                [
                    html.Span(key.upper(), className="fw-semibold me-2"),
                    html.Span(
                        f"R² {r2:.2f} · MAE {mae:.3f}"
                        if r2 is not None and mae is not None
                        else f"R² {r2:.2f}" if r2 is not None else f"MAE {mae:.3f}",
                        className="text-muted",
                    ),
                ],
                className="small",
            )
        )

    return html.Div(
        [
            html.H5("ML-Calibrated Parameters", className="mt-3"),
            dbc.ListGroup(items, flush=True),
            html.Div(
                diag_rows,
                className="mt-2",
            ) if diag_rows else html.Div(className="mt-2"),
        ]
    )
>>>>>>> 59a4c4e8
<|MERGE_RESOLUTION|>--- conflicted
+++ resolved
@@ -2,15 +2,11 @@
 Main Dash application for multi-page economic simulation dashboard
 """
 
-import logging
 import dash
-from dash import page_container
+from dash import page_container, html
 import dash_bootstrap_components as dbc
 
 import config
-from simulation.economy_model import EconomyModel
-
-LOGGER = logging.getLogger(__name__)
 
 
 def create_dashboard():
@@ -32,7 +28,6 @@
     """Create the main application layout with navigation"""
 
     return dbc.Container([
-<<<<<<< HEAD
         # Navigation Bar
         dbc.NavbarSimple(
             children=[
@@ -47,351 +42,14 @@
             className="mb-4",
             fluid=True,
         ),
-=======
-        # Header
-        dbc.Row([
-            dbc.Col([
-                html.H1("MacroEcon Simulator", className="text-center mb-4 mt-4"),
-                html.P(
-                    "Agent-based economic simulation with real-time policy controls",
-                    className="text-center text-muted mb-2"
-                ),
-                dbc.Alert(
-                    calibration_banner(),
-                    color="info",
-                    className="text-center mx-auto",
-                    dismissable=False,
-                )
-            ], width=12)
-        ]),
-
-        # Control Panel
-        dbc.Row([
-            dbc.Col([
-                dbc.Card([
-                    dbc.CardHeader(html.H4("Policy Controls")),
-                    dbc.CardBody([
-                        # Tax Rate (VAT)
-                        html.Label("VAT Rate (%)", className="fw-bold"),
-                        dcc.Slider(
-                            id='tax-rate-slider',
-                            min=0,
-                            max=50,
-                            step=1,
-                            value=config.INITIAL_VAT_RATE * 100,
-                            marks={i: f'{i}%' for i in range(0, 51, 10)},
-                            tooltip={"placement": "bottom", "always_visible": True}
-                        ),
-                        html.Br(),
-
-                        # Interest Rate
-                        html.Label("Interest Rate (%)", className="fw-bold mt-3"),
-                        dcc.Slider(
-                            id='interest-rate-slider',
-                            min=0,
-                            max=10,
-                            step=0.25,
-                            value=config.INITIAL_INTEREST_RATE * 100,
-                            marks={i: f'{i}%' for i in range(0, 11, 2)},
-                            tooltip={"placement": "bottom", "always_visible": True}
-                        ),
-                        html.Br(),
-
-                        # Welfare Payment
-                        html.Label("Welfare Payment ($)", className="fw-bold mt-3"),
-                        dcc.Slider(
-                            id='welfare-slider',
-                            min=0,
-                            max=2000,
-                            step=100,
-                            value=config.INITIAL_WELFARE_PAYMENT,
-                            marks={i: f'${i}' for i in range(0, 2001, 500)},
-                            tooltip={"placement": "bottom", "always_visible": True}
-                        ),
-                        html.Br(),
-
-                        # Government Spending
-                        html.Label("Government Spending ($)", className="fw-bold mt-3"),
-                        dcc.Slider(
-                            id='govt-spending-slider',
-                            min=0,
-                            max=50000,
-                            step=1000,
-                            value=config.INITIAL_GOVT_SPENDING,
-                            marks={i: f'${i//1000}k' for i in range(0, 50001, 10000)},
-                            tooltip={"placement": "bottom", "always_visible": True}
-                        ),
-                        html.Br(),
-
-                        # Control Buttons
-                        html.Div([
-                            dbc.Button("Start Simulation", id="start-btn", color="success", className="me-2"),
-                            dbc.Button("Pause", id="pause-btn", color="warning", className="me-2"),
-                            dbc.Button("Reset", id="reset-btn", color="danger", className="me-2"),
-                        ], className="mt-4"),
-
-                        html.Div([
-                            dbc.Button("Trigger Recession", id="recession-btn", color="dark", className="me-2 mt-2"),
-                            dbc.Button("Trigger Inflation", id="inflation-btn", color="dark", className="mt-2"),
-                        ]),
-
-                        # Auto Policy Toggle
-                        html.Div([
-                            dbc.Checklist(
-                                options=[{"label": "Enable Auto Monetary Policy (Taylor Rule)", "value": 1}],
-                                value=[],
-                                id="auto-policy-toggle",
-                                className="mt-3"
-                            )
-                        ])
-                    ])
-                ])
-            ], width=4),
-
-            # Main Charts
-            dbc.Col([
-                dbc.Card([
-                    dbc.CardHeader(html.H4("Economic Indicators")),
-                    dbc.CardBody([
-                        dcc.Graph(id='gdp-chart'),
-                        dcc.Graph(id='unemployment-chart'),
-                        dcc.Graph(id='inflation-chart'),
-                        dcc.Graph(id='inequality-chart'),
-                    ])
-                ])
-            ], width=8)
-        ], className="mb-4"),
-
-        # Additional Metrics
-        dbc.Row([
-            dbc.Col([
-                dbc.Card([
-                    dbc.CardHeader(html.H4("Current Snapshot")),
-                    dbc.CardBody([
-                        html.Div(id='current-metrics', className="row gy-2"),
-                        calibration_snapshot()
-                    ])
-                ])
-            ])
-        ]),
-
-        # AI Narrative Section
-        dbc.Row([
-            dbc.Col([
-                dbc.Card([
-                    dbc.CardHeader([
-                        html.H4("📰 Economic News Feed", style={'display': 'inline-block'}),
-                        html.Span(id='narrative-counter', style={'marginLeft': '20px', 'fontSize': '14px', 'color': '#666'})
-                    ]),
-                    dbc.CardBody([
-                        html.Div(id='ai-narrative', style={'minHeight': '100px'}, children=[
-                            html.P("AI narratives will appear here when you trigger a recession or inflation crisis.",
-                                   style={'fontSize': '15px', 'color': '#666', 'fontStyle': 'italic', 'textAlign': 'center', 'padding': '20px'})
-                        ])
-                    ])
-                ], className="mt-3")
-            ])
-        ]),
-
-        # Hidden components for state management
-        dcc.Interval(
-            id='interval-component',
-            interval=config.UPDATE_INTERVAL,
-            n_intervals=0,
-            disabled=True
-        ),
-        dcc.Store(id='simulation-state', data={'running': False, 'step': 0})
-
-    ], fluid=True)
-
-
-def register_callbacks(app):
-    """Register all callbacks for interactivity"""
-
-    @app.callback(
-        Output('simulation-state', 'data'),
-        Output('interval-component', 'disabled'),
-        Input('start-btn', 'n_clicks'),
-        Input('pause-btn', 'n_clicks'),
-        Input('reset-btn', 'n_clicks'),
-        Input('recession-btn', 'n_clicks'),
-        Input('inflation-btn', 'n_clicks'),
-        State('simulation-state', 'data'),
-        prevent_initial_call=True
-    )
-    def control_simulation(start, pause, reset, recession, inflation, state):
-        """Control simulation state"""
-        global simulation
-
-        ctx = dash.callback_context
-        if not ctx.triggered:
-            return state, True
-
-        button_id = ctx.triggered[0]['prop_id'].split('.')[0]
-
-        if button_id == 'start-btn':
-            if simulation is None:
-                simulation = EconomyModel()
-            state['running'] = True
-            return state, False
-
-        elif button_id == 'pause-btn':
-            state['running'] = False
-            return state, True
-
-        elif button_id == 'reset-btn':
-            simulation = EconomyModel()
-            state['running'] = False
-            state['step'] = 0
-            return state, True
-
-        elif button_id == 'recession-btn':
-            if simulation:
-                simulation.trigger_crisis('recession')
-            return state, state.get('running', False) == False
-
-        elif button_id == 'inflation-btn':
-            if simulation:
-                simulation.trigger_crisis('inflation')
-            return state, state.get('running', False) == False
-
-        return state, True
-
-    @app.callback(
-        Output('gdp-chart', 'figure'),
-        Output('unemployment-chart', 'figure'),
-        Output('inflation-chart', 'figure'),
-        Output('inequality-chart', 'figure'),
-        Output('current-metrics', 'children'),
-        Output('ai-narrative', 'children'),
-        Output('narrative-counter', 'children'),
-        Input('interval-component', 'n_intervals'),
-        Input('tax-rate-slider', 'value'),
-        Input('interest-rate-slider', 'value'),
-        Input('welfare-slider', 'value'),
-        Input('govt-spending-slider', 'value'),
-        Input('auto-policy-toggle', 'value'),
-        State('simulation-state', 'data')
-    )
-    def update_simulation(n, tax_rate, interest_rate, welfare, govt_spending, auto_policy, state):
-        """Update simulation and charts"""
-        global simulation
-
-        # Initialize if needed
-        if simulation is None:
-            simulation = EconomyModel()
-
-        # Update policies
-        simulation.set_tax_rate(tax_rate / 100)
-        simulation.set_interest_rate(interest_rate / 100)
-        simulation.set_welfare_payment(welfare)
-        simulation.set_govt_spending(govt_spending)
-        simulation.enable_auto_monetary_policy(len(auto_policy) > 0)
-
-        # Run one step if simulation is running
-        current_metrics = None
-        if state.get('running', False):
-            current_metrics = simulation.step()
-
-        # Get history
-        history = simulation.metrics.get_history()
-        steps = list(range(len(history['gdp'])))
-
-        # Create charts
-        gdp_fig = go.Figure()
-        gdp_fig.add_trace(go.Scatter(x=steps, y=history['gdp'], mode='lines', name='GDP'))
-        gdp_fig.update_layout(title='GDP Over Time', xaxis_title='Time Step', yaxis_title='GDP ($)')
-
-        unemployment_fig = go.Figure()
-        unemployment_fig.add_trace(go.Scatter(x=steps, y=history['unemployment'], mode='lines', name='Unemployment', line=dict(color='red')))
-        unemployment_fig.update_layout(title='Unemployment Rate', xaxis_title='Time Step', yaxis_title='Rate (%)')
-
-        inflation_fig = go.Figure()
-        inflation_fig.add_trace(go.Scatter(x=steps, y=history['inflation'], mode='lines', name='Inflation', line=dict(color='orange')))
-        inflation_fig.update_layout(title='Inflation Rate', xaxis_title='Time Step', yaxis_title='Rate (%)')
-
-        inequality_fig = go.Figure()
-        inequality_fig.add_trace(go.Scatter(x=steps, y=history['gini'], mode='lines', name='Gini Coefficient', line=dict(color='purple')))
-        inequality_fig.update_layout(title='Wealth Inequality (Gini)', xaxis_title='Time Step', yaxis_title='Gini Coefficient')
->>>>>>> 59a4c4e8
 
         # Page Container (where individual pages are rendered)
         page_container
 
-<<<<<<< HEAD
     ], fluid=True, className="p-0")
-=======
-        # AI Narrative display - get narrative history
-        narrative_history = []
-
-        LOGGER.info(f"Checking narrative sources: current_metrics={current_metrics is not None}, current={current is not None}, simulation={simulation is not None}")
-
-        if current_metrics and 'narrative_history' in current_metrics:
-            narrative_history = current_metrics['narrative_history']
-            LOGGER.info(f"Found {len(narrative_history)} narratives in current_metrics")
-        elif current and 'narrative_history' in current:
-            narrative_history = current['narrative_history']
-            LOGGER.info(f"Found {len(narrative_history)} narratives in current state")
-        elif simulation and hasattr(simulation, 'narrative_history'):
-            narrative_history = simulation.narrative_history
-            LOGGER.info(f"Found {len(narrative_history)} narratives directly from simulation.narrative_history")
-        else:
-            LOGGER.warning(f"NO narrative_history found anywhere! current_metrics keys: {current_metrics.keys() if current_metrics else 'None'}, current keys: {current.keys() if current else 'None'}, simulation has attr: {hasattr(simulation, 'narrative_history') if simulation else 'None'}")
-
-        if narrative_history and len(narrative_history) > 0:
-            # Build list of narrative cards (newest first)
-            narrative_cards = []
-            for item in narrative_history:
-                narrative_cards.append(
-                    html.Div([
-                        html.Div([
-                            html.Strong(f"Step {item['step']}", style={'fontSize': '14px', 'color': '#0066cc'}),
-                            html.Span(f" | {simulation.current_step - item['step']} steps ago",
-                                     style={'fontSize': '12px', 'color': '#666', 'marginLeft': '10px'})
-                        ], style={'marginBottom': '8px'}),
-                        html.P(item['text'], style={'fontSize': '15px', 'lineHeight': '1.5', 'color': '#000', 'margin': '0'}),
-                    ], style={
-                        'padding': '15px',
-                        'marginBottom': '10px',
-                        'backgroundColor': '#ffffff',
-                        'border': '1px solid #ddd',
-                        'borderRadius': '5px',
-                        'boxShadow': '0 2px 4px rgba(0,0,0,0.1)'
-                    })
-                )
-
-            narrative_display = html.Div([
-                html.Div([
-                    html.Strong(f"{len(narrative_history)} Economic News Update(s)",
-                               style={'fontSize': '16px', 'color': '#333'}),
-                ], style={'marginBottom': '15px', 'paddingBottom': '10px', 'borderBottom': '2px solid #0066cc'}),
-                html.Div(narrative_cards)
-            ], style={'padding': '10px'})
-            LOGGER.info(f"Returning narrative_display with {len(narrative_history)} items")
-        else:
-            narrative_display = html.Div([
-                html.P("AI narratives will appear here when you trigger a recession or inflation crisis.",
-                       style={'fontSize': '15px', 'color': '#666', 'fontStyle': 'italic'})
-            ], style={'padding': '20px', 'textAlign': 'center'})
-            LOGGER.info("Returning default narrative_display (no narratives)")
-
-        # Add a counter to prove dynamic updates work
-        counter_text = f"(Callback #{n} | Step {simulation.current_step} | History: {len(narrative_history)} items)"
-
-        LOGGER.info(f"Callback returning: narrative_display type={type(narrative_display)}, counter={counter_text}")
-        return gdp_fig, unemployment_fig, inflation_fig, inequality_fig, metrics_display, narrative_display, counter_text
->>>>>>> 59a4c4e8
 
 
-if __name__ == '__main__':
-    app = create_dashboard()
-<<<<<<< HEAD
-    app.run(debug=config.DEBUG_MODE, port=config.PORT)
-=======
-    app.run_server(debug=config.DEBUG_MODE, port=config.PORT)
-# Helper ---------------------------------------------------------------------
-
-
+# Helper functions from main branch
 def calibration_banner():
     """Return a banner showing calibration metadata."""
     source = getattr(config, "CALIBRATION_SOURCE", None)
@@ -489,4 +147,8 @@
             ) if diag_rows else html.Div(className="mt-2"),
         ]
     )
->>>>>>> 59a4c4e8
+
+
+if __name__ == '__main__':
+    app = create_dashboard()
+    app.run(debug=config.DEBUG_MODE, port=config.PORT)